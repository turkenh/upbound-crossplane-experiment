module github.com/crossplane/crossplane

go 1.19

require (
	github.com/AdaLogics/go-fuzz-headers v0.0.0-20230106234847-43070de90fa1
	github.com/Masterminds/semver v1.5.0
	github.com/alecthomas/kong v0.7.2-0.20221130112736-919e70103f7a
	github.com/bufbuild/buf v1.10.0
	github.com/crossplane/crossplane-runtime v0.20.0-rc.0.0.20230330081344-bc8be4cd89f3
	github.com/cyphar/filepath-securejoin v0.2.3
	github.com/google/go-cmp v0.5.9
	github.com/google/go-containerregistry v0.14.0
	github.com/google/go-containerregistry/pkg/authn/k8schain v0.0.0-20220517194345-84eb52633e96
	github.com/google/uuid v1.3.0
	github.com/imdario/mergo v0.3.12
	github.com/jmattheis/goverter v0.10.1
	github.com/opencontainers/runtime-spec v1.0.3-0.20210326190908-1c3f411f0417
	github.com/pkg/errors v0.9.1
	github.com/sirupsen/logrus v1.9.0
	github.com/spf13/afero v1.8.0
	golang.org/x/sync v0.1.0
<<<<<<< HEAD
	golang.org/x/sys v0.6.0
	google.golang.org/grpc v1.51.0
	google.golang.org/grpc/cmd/protoc-gen-go-grpc v1.1.0
	google.golang.org/protobuf v1.29.0
=======
	golang.org/x/sys v0.5.0
	google.golang.org/grpc v1.50.1
	google.golang.org/grpc/cmd/protoc-gen-go-grpc v1.2.0
	google.golang.org/protobuf v1.28.2-0.20220831092852-f930b1dc76e8
>>>>>>> 9acc1851
	k8s.io/api v0.26.3
	k8s.io/apiextensions-apiserver v0.26.3
	k8s.io/apimachinery v0.26.3
	k8s.io/client-go v0.26.3
	k8s.io/code-generator v0.26.3
	k8s.io/utils v0.0.0-20230313181309-38a27ef9d749
	kernel.org/pub/linux/libs/security/libcap/cap v1.2.66
	sigs.k8s.io/controller-runtime v0.14.6
	sigs.k8s.io/controller-tools v0.11.3
	sigs.k8s.io/yaml v1.3.0
)

require (
<<<<<<< HEAD
	cloud.google.com/go/compute v1.18.0 // indirect
=======
	cloud.google.com/go/compute v1.14.0 // indirect
>>>>>>> 9acc1851
	cloud.google.com/go/compute/metadata v0.2.3 // indirect
	github.com/Azure/azure-sdk-for-go v64.1.0+incompatible // indirect
	github.com/Azure/go-ansiterm v0.0.0-20210617225240-d185dfc1b5a1 // indirect
	github.com/Azure/go-autorest v14.2.0+incompatible // indirect
	github.com/Azure/go-autorest/autorest v0.11.27 // indirect
	github.com/Azure/go-autorest/autorest/adal v0.9.20 // indirect
	github.com/Azure/go-autorest/autorest/azure/auth v0.5.11 // indirect
	github.com/Azure/go-autorest/autorest/azure/cli v0.4.5 // indirect
	github.com/Azure/go-autorest/autorest/date v0.3.0 // indirect
	github.com/Azure/go-autorest/logger v0.2.1 // indirect
	github.com/Azure/go-autorest/tracing v0.6.0 // indirect
	github.com/Microsoft/go-winio v0.6.0 // indirect
	github.com/armon/go-metrics v0.3.10 // indirect
	github.com/armon/go-radix v1.0.0 // indirect
	github.com/aws/aws-sdk-go-v2 v1.16.3 // indirect
	github.com/aws/aws-sdk-go-v2/config v1.15.6 // indirect
	github.com/aws/aws-sdk-go-v2/credentials v1.12.1 // indirect
	github.com/aws/aws-sdk-go-v2/feature/ec2/imds v1.12.4 // indirect
	github.com/aws/aws-sdk-go-v2/internal/configsources v1.1.10 // indirect
	github.com/aws/aws-sdk-go-v2/internal/endpoints/v2 v2.4.4 // indirect
	github.com/aws/aws-sdk-go-v2/internal/ini v1.3.11 // indirect
	github.com/aws/aws-sdk-go-v2/service/ecr v1.17.4 // indirect
	github.com/aws/aws-sdk-go-v2/service/ecrpublic v1.13.4 // indirect
	github.com/aws/aws-sdk-go-v2/service/internal/presigned-url v1.9.4 // indirect
	github.com/aws/aws-sdk-go-v2/service/sso v1.11.4 // indirect
	github.com/aws/aws-sdk-go-v2/service/sts v1.16.5 // indirect
	github.com/aws/smithy-go v1.11.2 // indirect
	github.com/awslabs/amazon-ecr-credential-helper/ecr-login v0.0.0-20220516163817-760aa214b375 // indirect
	github.com/beorn7/perks v1.0.1 // indirect
	github.com/bufbuild/connect-go v1.1.0 // indirect
	github.com/bufbuild/protocompile v0.1.0 // indirect
	github.com/cenkalti/backoff/v3 v3.0.0 // indirect
	github.com/cespare/xxhash/v2 v2.1.2 // indirect
	github.com/chrismellard/docker-credential-acr-env v0.0.0-20220327082430-c57b701bfc08 // indirect
	github.com/containerd/containerd v1.6.18 // indirect
	github.com/containerd/stargz-snapshotter/estargz v0.14.3 // indirect
	github.com/containerd/typeurl v1.0.2 // indirect
	github.com/cpuguy83/go-md2man/v2 v2.0.2 // indirect
	github.com/dave/jennifer v1.5.0 // indirect
	github.com/davecgh/go-spew v1.1.1 // indirect
	github.com/dimchansky/utfbom v1.1.1 // indirect
	github.com/docker/cli v23.0.1+incompatible // indirect
	github.com/docker/distribution v2.8.1+incompatible // indirect
	github.com/docker/docker v23.0.1+incompatible // indirect
	github.com/docker/docker-credential-helpers v0.7.0 // indirect
	github.com/docker/go-connections v0.4.0 // indirect
	github.com/docker/go-units v0.5.0 // indirect
	github.com/emicklei/go-restful/v3 v3.9.0 // indirect
	github.com/evanphx/json-patch v4.12.0+incompatible // indirect
	github.com/evanphx/json-patch/v5 v5.6.0 // indirect
	github.com/fatih/color v1.13.0 // indirect
	github.com/felixge/fgprof v0.9.3 // indirect
	github.com/fsnotify/fsnotify v1.6.0 // indirect
	github.com/go-chi/chi/v5 v5.0.7 // indirect
	github.com/go-logr/logr v1.2.3 // indirect
	github.com/go-logr/stdr v1.2.2 // indirect
	github.com/go-logr/zapr v1.2.3 // indirect
	github.com/go-openapi/jsonpointer v0.19.5 // indirect
	github.com/go-openapi/jsonreference v0.20.0 // indirect
	github.com/go-openapi/swag v0.21.1 // indirect
	github.com/gobuffalo/flect v0.3.0 // indirect
	github.com/gofrs/flock v0.8.1 // indirect
	github.com/gofrs/uuid v4.3.1+incompatible // indirect
	github.com/gogo/googleapis v1.4.1 // indirect
	github.com/gogo/protobuf v1.3.2 // indirect
	github.com/golang-jwt/jwt/v4 v4.4.2 // indirect
	github.com/golang/groupcache v0.0.0-20210331224755-41bb18bfe9da // indirect
	github.com/golang/protobuf v1.5.3 // indirect
	github.com/golang/snappy v0.0.4 // indirect
	github.com/google/gnostic v0.6.9 // indirect
	github.com/google/go-containerregistry/pkg/authn/kubernetes v0.0.0-20220516044946-14395f1b4b4e // indirect
	github.com/google/gofuzz v1.2.0 // indirect
	github.com/google/pprof v0.0.0-20221102093814-76f304f74e5e // indirect
	github.com/grpc-ecosystem/go-grpc-middleware v1.3.0 // indirect
	github.com/hashicorp/errwrap v1.1.0 // indirect
	github.com/hashicorp/go-cleanhttp v0.5.2 // indirect
	github.com/hashicorp/go-hclog v1.0.0 // indirect
	github.com/hashicorp/go-immutable-radix v1.3.1 // indirect
	github.com/hashicorp/go-multierror v1.1.1 // indirect
	github.com/hashicorp/go-plugin v1.4.3 // indirect
	github.com/hashicorp/go-retryablehttp v0.7.1 // indirect
	github.com/hashicorp/go-rootcerts v1.0.2 // indirect
	github.com/hashicorp/go-secure-stdlib/mlock v0.1.1 // indirect
	github.com/hashicorp/go-secure-stdlib/parseutil v0.1.1 // indirect
	github.com/hashicorp/go-secure-stdlib/strutil v0.1.1 // indirect
	github.com/hashicorp/go-sockaddr v1.0.2 // indirect
	github.com/hashicorp/go-uuid v1.0.2 // indirect
	github.com/hashicorp/go-version v1.2.1 // indirect
	github.com/hashicorp/golang-lru v0.5.4 // indirect
	github.com/hashicorp/hcl v1.0.0 // indirect
	github.com/hashicorp/vault/api v1.5.0 // indirect
	github.com/hashicorp/vault/sdk v0.4.1 // indirect
	github.com/hashicorp/yamux v0.0.0-20180604194846-3520598351bb // indirect
	github.com/inconshreveable/mousetrap v1.1.0 // indirect
	github.com/jdxcode/netrc v0.0.0-20210204082910-926c7f70242a // indirect
	github.com/jmespath/go-jmespath v0.4.0 // indirect
	github.com/josharian/intern v1.0.0 // indirect
	github.com/json-iterator/go v1.1.12 // indirect
	github.com/klauspost/compress v1.16.0 // indirect
	github.com/klauspost/pgzip v1.2.5 // indirect
	github.com/mailru/easyjson v0.7.7 // indirect
	github.com/mattn/go-colorable v0.1.12 // indirect
	github.com/mattn/go-isatty v0.0.14 // indirect
	github.com/matttproud/golang_protobuf_extensions v1.0.4 // indirect
	github.com/mitchellh/copystructure v1.0.0 // indirect
	github.com/mitchellh/go-homedir v1.1.0 // indirect
	github.com/mitchellh/go-testing-interface v1.0.0 // indirect
	github.com/mitchellh/mapstructure v1.4.3 // indirect
	github.com/mitchellh/reflectwalk v1.0.1 // indirect
	github.com/moby/buildkit v0.11.4 // indirect
	github.com/moby/term v0.0.0-20220808134915-39b0c02b01ae // indirect
	github.com/modern-go/concurrent v0.0.0-20180306012644-bacd9c7ef1dd // indirect
	github.com/modern-go/reflect2 v1.0.2 // indirect
	github.com/morikuni/aec v1.0.0 // indirect
	github.com/munnerz/goautoneg v0.0.0-20191010083416-a7dc8b61c822 // indirect
	github.com/oklog/run v1.0.0 // indirect
	github.com/opencontainers/go-digest v1.0.0 // indirect
	github.com/opencontainers/image-spec v1.1.0-rc2 // indirect
	github.com/pierrec/lz4 v2.5.2+incompatible // indirect
	github.com/pkg/browser v0.0.0-20210911075715-681adbf594b8 // indirect
	github.com/pkg/profile v1.7.0 // indirect
	github.com/prometheus/client_golang v1.14.0 // indirect
	github.com/prometheus/client_model v0.3.0 // indirect
	github.com/prometheus/common v0.37.0 // indirect
	github.com/prometheus/procfs v0.8.0 // indirect
	github.com/rs/cors v1.8.2 // indirect
	github.com/russross/blackfriday/v2 v2.1.0 // indirect
	github.com/ryanuber/go-glob v1.0.0 // indirect
	github.com/spf13/cobra v1.6.1 // indirect
	github.com/spf13/pflag v1.0.5 // indirect
	github.com/vbatts/tar-split v0.11.2 // indirect
	go.opencensus.io v0.24.0 // indirect
	go.opentelemetry.io/contrib/instrumentation/google.golang.org/grpc/otelgrpc v0.36.4 // indirect
	go.opentelemetry.io/otel v1.11.1 // indirect
	go.opentelemetry.io/otel/metric v0.33.0 // indirect
	go.opentelemetry.io/otel/trace v1.11.1 // indirect
	go.uber.org/atomic v1.10.0 // indirect
	go.uber.org/multierr v1.8.0 // indirect
	go.uber.org/zap v1.24.0 // indirect
	golang.org/x/crypto v0.5.0 // indirect
<<<<<<< HEAD
	golang.org/x/mod v0.9.0 // indirect
	golang.org/x/net v0.8.0 // indirect; indirect // indirect
	golang.org/x/oauth2 v0.6.0 // indirect
	golang.org/x/term v0.6.0 // indirect
	golang.org/x/text v0.8.0 // indirect
=======
	golang.org/x/mod v0.7.0 // indirect
	golang.org/x/net v0.7.0 // indirect; indirect // indirect
	golang.org/x/oauth2 v0.0.0-20221014153046-6fdb5e3db783 // indirect
	golang.org/x/term v0.5.0 // indirect
	golang.org/x/text v0.7.0 // indirect
>>>>>>> 9acc1851
	golang.org/x/time v0.3.0 // indirect
	golang.org/x/tools v0.7.0 // indirect
	gomodules.xyz/jsonpatch/v2 v2.2.0 // indirect
	google.golang.org/appengine v1.6.7 // indirect
<<<<<<< HEAD
	google.golang.org/genproto v0.0.0-20230124163310-31e0e69b6fc2 // indirect
=======
	google.golang.org/genproto v0.0.0-20221202195650-67e5cbc046fd // indirect
>>>>>>> 9acc1851
	gopkg.in/inf.v0 v0.9.1 // indirect
	gopkg.in/square/go-jose.v2 v2.5.1 // indirect
	gopkg.in/yaml.v2 v2.4.0 // indirect
	gopkg.in/yaml.v3 v3.0.1 // indirect
	k8s.io/component-base v0.26.3 // indirect
	k8s.io/gengo v0.0.0-20220902162205-c0856e24416d // indirect
	k8s.io/klog/v2 v2.80.1 // indirect
	k8s.io/kube-openapi v0.0.0-20221012153701-172d655c2280 // indirect
	kernel.org/pub/linux/libs/security/libcap/psx v1.2.66 // indirect
	sigs.k8s.io/json v0.0.0-20220713155537-f223a00ba0e2 // indirect
	sigs.k8s.io/structured-merge-diff/v4 v4.2.3 // indirect
)<|MERGE_RESOLUTION|>--- conflicted
+++ resolved
@@ -20,17 +20,10 @@
 	github.com/sirupsen/logrus v1.9.0
 	github.com/spf13/afero v1.8.0
 	golang.org/x/sync v0.1.0
-<<<<<<< HEAD
 	golang.org/x/sys v0.6.0
 	google.golang.org/grpc v1.51.0
-	google.golang.org/grpc/cmd/protoc-gen-go-grpc v1.1.0
+	google.golang.org/grpc/cmd/protoc-gen-go-grpc v1.2.0
 	google.golang.org/protobuf v1.29.0
-=======
-	golang.org/x/sys v0.5.0
-	google.golang.org/grpc v1.50.1
-	google.golang.org/grpc/cmd/protoc-gen-go-grpc v1.2.0
-	google.golang.org/protobuf v1.28.2-0.20220831092852-f930b1dc76e8
->>>>>>> 9acc1851
 	k8s.io/api v0.26.3
 	k8s.io/apiextensions-apiserver v0.26.3
 	k8s.io/apimachinery v0.26.3
@@ -44,11 +37,7 @@
 )
 
 require (
-<<<<<<< HEAD
 	cloud.google.com/go/compute v1.18.0 // indirect
-=======
-	cloud.google.com/go/compute v1.14.0 // indirect
->>>>>>> 9acc1851
 	cloud.google.com/go/compute/metadata v0.2.3 // indirect
 	github.com/Azure/azure-sdk-for-go v64.1.0+incompatible // indirect
 	github.com/Azure/go-ansiterm v0.0.0-20210617225240-d185dfc1b5a1 // indirect
@@ -189,28 +178,16 @@
 	go.uber.org/multierr v1.8.0 // indirect
 	go.uber.org/zap v1.24.0 // indirect
 	golang.org/x/crypto v0.5.0 // indirect
-<<<<<<< HEAD
 	golang.org/x/mod v0.9.0 // indirect
 	golang.org/x/net v0.8.0 // indirect; indirect // indirect
 	golang.org/x/oauth2 v0.6.0 // indirect
 	golang.org/x/term v0.6.0 // indirect
 	golang.org/x/text v0.8.0 // indirect
-=======
-	golang.org/x/mod v0.7.0 // indirect
-	golang.org/x/net v0.7.0 // indirect; indirect // indirect
-	golang.org/x/oauth2 v0.0.0-20221014153046-6fdb5e3db783 // indirect
-	golang.org/x/term v0.5.0 // indirect
-	golang.org/x/text v0.7.0 // indirect
->>>>>>> 9acc1851
 	golang.org/x/time v0.3.0 // indirect
 	golang.org/x/tools v0.7.0 // indirect
 	gomodules.xyz/jsonpatch/v2 v2.2.0 // indirect
 	google.golang.org/appengine v1.6.7 // indirect
-<<<<<<< HEAD
 	google.golang.org/genproto v0.0.0-20230124163310-31e0e69b6fc2 // indirect
-=======
-	google.golang.org/genproto v0.0.0-20221202195650-67e5cbc046fd // indirect
->>>>>>> 9acc1851
 	gopkg.in/inf.v0 v0.9.1 // indirect
 	gopkg.in/square/go-jose.v2 v2.5.1 // indirect
 	gopkg.in/yaml.v2 v2.4.0 // indirect
